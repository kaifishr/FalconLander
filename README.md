--- conflicted
+++ resolved
@@ -33,11 +33,7 @@
 To start a training session using a specified learning method, run one of the examples in the project folder. For example:
 
 ```console
-<<<<<<< HEAD
-cd FalconLander 
-=======
 cd RocketLander
->>>>>>> 27dfe0f8
 python -m projects.reinforcement_learning.main
 python -m projects.evolution_strategies.main
 python -m projects.genetic_optimization.main
@@ -49,11 +45,7 @@
 Track important metrics such as the reward with Tensorboard:
 
 ```console
-<<<<<<< HEAD
-cd FalconLander 
-=======
 cd RocketLander
->>>>>>> 27dfe0f8
 tensorboard --logdir runs/
 ```
 
